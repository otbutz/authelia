package validator

import (
	"fmt"

	"github.com/authelia/authelia/v4/internal/configuration/schema"
)

// ValidateNTP validates and update NTP configuration.
func ValidateNTP(config *schema.Configuration, validator *schema.StructValidator) {
	if config.NTP == nil {
		config.NTP = &schema.DefaultNTPConfiguration

		return
	}

	if config.NTP.Address == "" {
		config.NTP.Address = schema.DefaultNTPConfiguration.Address
	}

<<<<<<< HEAD
	if configuration.Version == 0 {
		configuration.Version = schema.DefaultNTPConfiguration.Version
	} else if configuration.Version < 3 || configuration.Version > 4 {
		validator.Push(fmt.Errorf(errFmtNTPVersion, configuration.Version))
	}

	if configuration.MaximumDesync == 0 {
		configuration.MaximumDesync = schema.DefaultNTPConfiguration.MaximumDesync
	}
=======
	if config.NTP.Version == 0 {
		config.NTP.Version = schema.DefaultNTPConfiguration.Version
	} else if config.NTP.Version < 3 || config.NTP.Version > 4 {
		validator.Push(fmt.Errorf(errFmtNTPVersion, config.NTP.Version))
	}

	if config.NTP.MaximumDesync == "" {
		config.NTP.MaximumDesync = schema.DefaultNTPConfiguration.MaximumDesync
	}

	_, err := utils.ParseDurationString(config.NTP.MaximumDesync)
	if err != nil {
		validator.Push(fmt.Errorf(errFmtNTPMaxDesync, err))
	}
>>>>>>> 3c81e75d
}<|MERGE_RESOLUTION|>--- conflicted
+++ resolved
@@ -18,30 +18,13 @@
 		config.NTP.Address = schema.DefaultNTPConfiguration.Address
 	}
 
-<<<<<<< HEAD
-	if configuration.Version == 0 {
-		configuration.Version = schema.DefaultNTPConfiguration.Version
-	} else if configuration.Version < 3 || configuration.Version > 4 {
-		validator.Push(fmt.Errorf(errFmtNTPVersion, configuration.Version))
-	}
-
-	if configuration.MaximumDesync == 0 {
-		configuration.MaximumDesync = schema.DefaultNTPConfiguration.MaximumDesync
-	}
-=======
 	if config.NTP.Version == 0 {
 		config.NTP.Version = schema.DefaultNTPConfiguration.Version
 	} else if config.NTP.Version < 3 || config.NTP.Version > 4 {
 		validator.Push(fmt.Errorf(errFmtNTPVersion, config.NTP.Version))
 	}
 
-	if config.NTP.MaximumDesync == "" {
+	if config.NTP.MaximumDesync == 0 {
 		config.NTP.MaximumDesync = schema.DefaultNTPConfiguration.MaximumDesync
 	}
-
-	_, err := utils.ParseDurationString(config.NTP.MaximumDesync)
-	if err != nil {
-		validator.Push(fmt.Errorf(errFmtNTPMaxDesync, err))
-	}
->>>>>>> 3c81e75d
 }