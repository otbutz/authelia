--- conflicted
+++ resolved
@@ -1,7 +1,6 @@
 package validator
 
 import (
-	"fmt"
 	"testing"
 	"time"
 
@@ -41,33 +40,11 @@
 func TestShouldRaiseErrorWhenFindTimeLessThanBanTime(t *testing.T) {
 	validator := schema.NewStructValidator()
 	config := newDefaultRegulationConfig()
-<<<<<<< HEAD
-	config.FindTime = time.Minute
-	config.BanTime = time.Second * 10
-=======
-	config.Regulation.FindTime = "1m"
-	config.Regulation.BanTime = "10s"
->>>>>>> 3c81e75d
+	config.Regulation.FindTime = time.Minute
+	config.Regulation.BanTime = time.Second * 10
 
 	ValidateRegulation(&config, validator)
 
 	assert.Len(t, validator.Errors(), 1)
-<<<<<<< HEAD
-	assert.EqualError(t, validator.Errors()[0], fmt.Sprintf("regulation: invalid find_time '%s' and ban_time '%s': find_time cannot be greater than ban_time", config.FindTime.String(), config.BanTime.String()))
-=======
 	assert.EqualError(t, validator.Errors()[0], "regulation: option 'find_time' must be less than or equal to option 'ban_time'")
-}
-
-func TestShouldRaiseErrorOnBadDurationStrings(t *testing.T) {
-	validator := schema.NewStructValidator()
-	config := newDefaultRegulationConfig()
-	config.Regulation.FindTime = "a year"
-	config.Regulation.BanTime = "forever"
-
-	ValidateRegulation(&config, validator)
-
-	assert.Len(t, validator.Errors(), 2)
-	assert.EqualError(t, validator.Errors()[0], "regulation: option 'find_time' could not be parsed: could not parse 'a year' as a duration")
-	assert.EqualError(t, validator.Errors()[1], "regulation: option 'ban_time' could not be parsed: could not parse 'forever' as a duration")
->>>>>>> 3c81e75d
 }